--- conflicted
+++ resolved
@@ -1,15 +1,10 @@
 sudo: false
 language: python
 python:
-<<<<<<< HEAD
   - 2.7
   - 3.4
   - 3.5
   - pypy
-=======
-- 2.7
-- 3.5
->>>>>>> 29d9ebee
 script:
 - pip install -U pytest
 - python setup.py test
