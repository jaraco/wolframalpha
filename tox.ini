--- conflicted
+++ resolved
@@ -13,14 +13,10 @@
 commands =
 	pytest {posargs}
 usedevelop = True
-<<<<<<< HEAD
-extras = testing
+extras =
+	testing
 passenv =
 	WOLFRAMALPHA_API_KEY
-=======
-extras =
-	testing
->>>>>>> 56cdf46a
 
 [testenv:docs]
 extras =
