[testenv]
description = perform primary checks (tests, style, types, coverage)
deps =
setenv =
	PYTHONWARNDEFAULTENCODING = 1
commands =
	pytest {posargs}
usedevelop = True
extras =
	test
<<<<<<< HEAD
passenv =
	WOLFRAMALPHA_API_KEY
=======
	check
	cover
	enabler
	type
>>>>>>> 1a27fd5b

[testenv:diffcov]
description = run tests and check that diff from main is covered
deps =
	{[testenv]deps}
	diff-cover
commands =
	pytest {posargs} --cov-report xml
	diff-cover coverage.xml --compare-branch=origin/main --html-report diffcov.html
	diff-cover coverage.xml --compare-branch=origin/main --fail-under=100

[testenv:docs]
description = build the documentation
extras =
	doc
	test
changedir = docs
commands =
	python -m sphinx -W --keep-going . {toxinidir}/build/html
	python -m sphinxlint \
		# workaround for sphinx-contrib/sphinx-lint#83
		--jobs 1

[testenv:finalize]
description = assemble changelog and tag a release
skip_install = True
deps =
	towncrier
	jaraco.develop >= 7.23
pass_env = *
commands =
	python -m jaraco.develop.finalize


[testenv:release]
description = publish the package to PyPI and GitHub
skip_install = True
deps =
	build
	twine>=3
	jaraco.develop>=7.1
pass_env =
	TWINE_PASSWORD
	GITHUB_TOKEN
setenv =
	TWINE_USERNAME = {env:TWINE_USERNAME:__token__}
commands =
	python -c "import shutil; shutil.rmtree('dist', ignore_errors=True)"
	python -m build
	python -m twine upload dist/*
	python -m jaraco.develop.create-github-release<|MERGE_RESOLUTION|>--- conflicted
+++ resolved
@@ -8,15 +8,12 @@
 usedevelop = True
 extras =
 	test
-<<<<<<< HEAD
-passenv =
-	WOLFRAMALPHA_API_KEY
-=======
 	check
 	cover
 	enabler
 	type
->>>>>>> 1a27fd5b
+passenv =
+	WOLFRAMALPHA_API_KEY
 
 [testenv:diffcov]
 description = run tests and check that diff from main is covered
