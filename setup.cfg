--- conflicted
+++ resolved
@@ -1,12 +1,7 @@
 [metadata]
-<<<<<<< HEAD
-license_file = LICENSE
-name = wolframalpha
-=======
 license_files =
 	LICENSE
-name = skeleton
->>>>>>> 51298a2c
+name = wolframalpha
 author = Jason R. Coombs
 author_email = jaraco@jaraco.com
 description = Wolfram|Alpha 2.0 API client
