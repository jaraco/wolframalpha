[metadata]
license_file = LICENSE
name = wolframalpha
author = Jason R. Coombs
author_email = jaraco@jaraco.com
description = Wolfram|Alpha 2.0 API client
long_description = file:README.rst
url = https://github.com/jaraco/wolframalpha
classifiers =
    Development Status :: 5 - Production/Stable
    Intended Audience :: Developers
    License :: OSI Approved :: MIT License
    Programming Language :: Python :: 3
    Programming Language :: Python :: 3 :: Only

[options]
packages = find:
include_package_data = true
python_requires = >=3.6
install_requires =
    xmltodict
    more_itertools
setup_requires = setuptools_scm[toml] >= 3.4.1

[options.extras_require]
testing =
<<<<<<< HEAD
    # upstream
    pytest >= 3.5, !=3.7.3
    pytest-checkdocs >= 1.2.3
    pytest-flake8
    pytest-black-multipy
    pytest-cov
=======
	# upstream
	pytest >= 3.5, !=3.7.3
	pytest-checkdocs >= 1.2.3
	pytest-flake8
	pytest-black >= 0.3.7; python_implementation != "PyPy"
	pytest-cov
	pytest-mypy; python_implementation != "PyPy"
	# jaraco/skeleton#22
	jaraco.test >= 3.2.0
>>>>>>> 95ce6f33

    # local
    pmxbot

docs =
    # upstream
    sphinx
    jaraco.packaging >= 3.2
    rst.linker >= 1.9

    # local

[options.entry_points]
pmxbot_handlers =
    Wolfram|Alpha = wolframalpha.pmxbot<|MERGE_RESOLUTION|>--- conflicted
+++ resolved
@@ -7,31 +7,23 @@
 long_description = file:README.rst
 url = https://github.com/jaraco/wolframalpha
 classifiers =
-    Development Status :: 5 - Production/Stable
-    Intended Audience :: Developers
-    License :: OSI Approved :: MIT License
-    Programming Language :: Python :: 3
-    Programming Language :: Python :: 3 :: Only
+	Development Status :: 5 - Production/Stable
+	Intended Audience :: Developers
+	License :: OSI Approved :: MIT License
+	Programming Language :: Python :: 3
+	Programming Language :: Python :: 3 :: Only
 
 [options]
 packages = find:
 include_package_data = true
 python_requires = >=3.6
 install_requires =
-    xmltodict
-    more_itertools
+	xmltodict
+	more_itertools
 setup_requires = setuptools_scm[toml] >= 3.4.1
 
 [options.extras_require]
 testing =
-<<<<<<< HEAD
-    # upstream
-    pytest >= 3.5, !=3.7.3
-    pytest-checkdocs >= 1.2.3
-    pytest-flake8
-    pytest-black-multipy
-    pytest-cov
-=======
 	# upstream
 	pytest >= 3.5, !=3.7.3
 	pytest-checkdocs >= 1.2.3
@@ -41,19 +33,18 @@
 	pytest-mypy; python_implementation != "PyPy"
 	# jaraco/skeleton#22
 	jaraco.test >= 3.2.0
->>>>>>> 95ce6f33
 
-    # local
-    pmxbot
+	# local
+	pmxbot
 
 docs =
-    # upstream
-    sphinx
-    jaraco.packaging >= 3.2
-    rst.linker >= 1.9
+	# upstream
+	sphinx
+	jaraco.packaging >= 3.2
+	rst.linker >= 1.9
 
-    # local
+	# local
 
 [options.entry_points]
 pmxbot_handlers =
-    Wolfram|Alpha = wolframalpha.pmxbot+	Wolfram|Alpha = wolframalpha.pmxbot