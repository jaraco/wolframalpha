--- conflicted
+++ resolved
@@ -68,10 +68,7 @@
 	"pytest-mypy",
 
 	# local
-<<<<<<< HEAD
 	"types-xmltodict",
-=======
->>>>>>> f1350e41
 ]
 
 
